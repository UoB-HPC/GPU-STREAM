# Changelog
All notable changes to this project will be documented in this file.

## [Unreleased]

### Added
- New implementation using the C++ parallel STL (C++17).
- New implementation using C++20 range factories and `for_each_n`.
- Compiler options for OpenMP and OpenACC GNU offloading to NVIDIA and AMD.
- Compiler options for Arm Clang added to OpenMP and Kokkos.
- Kokkos 3 build system (No code changes made).
- SYCL build rules for ComputeCpp, DPCPP and HipSYCL.
- Support for CUDA Managed Memory and Page Fault memory.
- Added nstream kernel from PRK.

### Changed
- Default branch renamed from `master` to `main`.
- Array size is now a signed integer, which follows best practice.
- Driver now delays allocating large checking vectors until after computation has finished.
- Use cl::sycl::id parameters instead of cl::sycl::item.
- Update local copy of OpenCL C++ header file.
- Ensure correct SYCL queue constructor with explicit async_handler.
- Use built in SYCL runtime device discovery.
- Cray compiler OpenMP flags updated.
- Clang compiler OpenMP flags corrected for NVIDIA target.
- Reorder OpenCL objects in class so destructors are called in safe order.
- Ensure all OpenCL kernels are present in destructor.
<<<<<<< HEAD
- Normalise sum result by expected value to help false negative errors.
=======
- Unified run function in driver code to reduce code duplication, output should be uneffected.
>>>>>>> 13dfff45

### Removed
- Pre-building of kernels in SYCL version to ensure compatibility with SYCL 1.2.1.
  Pre-building kernels is also not required, and shows no overhead as the first iteration is not timed.
- OpenACC Cray compiler flags.
- Build support for Kokkos 2.x (No code changes made).

## [v3.4] - 2019-04-10

### Added
- OpenACC flags to build for Power 9, Volta, Skylake and KNL.
- Kokkos list CLI argument shows some information about which device will be used.
- OpenMP GNU compiler now uses native target flag.
- Support CSV output for Triad only running mode.
- NEC and PGI compiler option for OpenMP version.
- Option to calculate memory bandwidth in base 2 (MiB/s) rather than base 10 (MB/s).

### Changed
- Update SYCL implementation to SYCL 1.2.1 interface.
- Output formatting of Kokkos implementation.
- Capitalisation of Kokkos filenames.
- Updated HIP implementation to new interface.
- Use parallel loop instead of kernels for OpenACC.
- OpenMP build for XL compiler uses `-qarch=auto`.

### Removed
- Superfluous OpenMP 4.5 map(to:) clauses on kernel target regions.
- Kokkos namespace not used by default so the API is easier to spot.
- Manual specification of Kokkos layout (DEVICE) as the Kokkos library sets this by default.

### Fixed
- Kokkos now compiles and links separately to fix complication with Kokkos 2.05.00.
- Kokkos can now instantiate single and double precision.
- OpenMP 4.5 map and reduction clause order to ensure reduction result copied back.
- Potential race condition in SYCL code between unloading OpenCL library and device list deconstructor.


## [v3.3] - 2017-12-04

### Added
- Add runtime option to run just the Triad kernel.
- Add runtime option for CSV output of results.
- ROCm HC implementation added for AMD GPUs.

### Changed
- Renamed project to BabelStream (from GPU-STREAM).
- Update SYCL Makefile to use ComputeCpp path variables.
- SYCL exceptions are now fatal, and are propagated to a runtime exception.


## [v3.2] - 2017-04-06

### Added
- Build instructions for RAJA and Kokkos libraries.

### Changed
- Use RAJA and Kokkos internal iterator types instead of int.
- Ensure RAJA pointers do not alias.
- Align memory to 2MB pages in RAJA and OpenMP.
- Updated Intel compiler flags for OpenMP, Kokkos and RAJA to ensure streaming stores.
- CUDA Makefile now uses variables to set compiler and flags.
- Use static shared memory for dot kernel in CUDA and HIP.

### Fixed
- Fix initialisation of b array bug in Kokkos implementation.


## [v3.1] - 2017-02-25

### Added
- Dot kernel HIP implementation.

### Changed
- Build system overhauled from CMake to a series of Makefiles.

### Deprecated
- Android build instructions.


## [v3.0] - 2017-01-30

### Added
- New Dot kernel added to the 4 standard kernels.

### Changed
- All model implementations now initialise and allocate their own arrays rather than copying from a master copy. This allows for better performance on NUMA architectures.
- Version string definition moved from header to main file.
- Combined OpenMP 3 and 4.5 implementations.
- OpenMP 4.5 target implementation uses alloc instead of to.
- Made SYCL indexing consistent.
- Update SYCL CMake build to use ComputeCpp CE 0.1.1.

### Fixed
- OpenMP deconstructor now only frees GPU memory only on GPU build.
- SYCL template specializations for float and double.


## [v2.1] - 2016-10-21

### Added
- New HIP version added.
- Results for v2.0 added.
- Output of OpenCL kernel build log on failure.

### Changed
- Use globally defined scalar value.
- Change scalar value to stop overflow.
- Restructure results directory.
- Change SYCL default work-group size.
- CMake defaults to Release build.

### Fixed
- CUDA device name output string corrected.
- Out of tree builds.


## [v2.0] - 2016-06-30

### Added
- Implementations in OpenMP 4.5 OpenACC, RAJA, Kokkos and SYCL.
- Copyright headers to source files.
- Runtime option variables are printed out.
- Device selection added to OpenCL and CUDA.

### Changed
- Major refactor to include multiple programming models. The change now uses C++ for driver code, with different models plugged in as classes which implement the STREAM kernels.
- Starting values in the arrays to reduce floating point errors with high iteration counts.
- Default array size now 2^25.
- Default to 100 iterations instead of 10.
- CUDA thread block size set via define rather than hardcoded value.
- Require CUDA 7 for C++11 support.
- OpenCL C++ header updated.

### Fixed
- Various CMake build fixes.
- Require at least 2 iterations.

### Removed
- Warning message for single precision iterations.


## [v1.1] - 2016-05-09

### Added
- HIP implementation and results.
- Titan X and Fury X results.
- Output of array sizes and other information at runtime.
- Ability to set CUDA block sizes on command line.
- Android build instructions.

### Changed
- Update OpenCL C++ header.
- Requires CUDA 6.5 or above.
- OpenCL uses Kernel Functor APIs instead of make_kernel API.

### Fixed
- Unsigned integer warnings.


## [v0.9] - 2015-08-07

Initial public release of OpenCL and CUDA GPU-STREAM.<|MERGE_RESOLUTION|>--- conflicted
+++ resolved
@@ -25,11 +25,8 @@
 - Clang compiler OpenMP flags corrected for NVIDIA target.
 - Reorder OpenCL objects in class so destructors are called in safe order.
 - Ensure all OpenCL kernels are present in destructor.
-<<<<<<< HEAD
+- Unified run function in driver code to reduce code duplication, output should be uneffected.
 - Normalise sum result by expected value to help false negative errors.
-=======
-- Unified run function in driver code to reduce code duplication, output should be uneffected.
->>>>>>> 13dfff45
 
 ### Removed
 - Pre-building of kernels in SYCL version to ensure compatibility with SYCL 1.2.1.
