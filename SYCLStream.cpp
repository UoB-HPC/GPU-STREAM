--- conflicted
+++ resolved
@@ -64,11 +64,7 @@
     {
       throw std::runtime_error("SYCL errors detected");
     }
-<<<<<<< HEAD
-  }, {});
-=======
   }});
->>>>>>> 0919d95a
   
   // Create buffers
   d_a = new buffer<T>(array_size);
